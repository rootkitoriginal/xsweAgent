# xSwE Agent - GitHub Issues Monitor & Analytics

Sistema Python para monitoramento de issues do GitHub com análise inteligente via Gemini AI e servidor MCP.

## 📊 Funcionalidades

- **Monitoramento de Issues**: Monitora automaticamente o repositório xLabInternet/xRatEcosystem
- **Analytics Avançada**: Gera gráficos de tarefas concluídas vs abertas, tempo médio de implementação
<<<<<<< HEAD
- **🤖 Enhanced AI Integration**: Gemini 2.5 Flash com múltiplos tipos de análise
  - 💻 **Code Analysis**: Análise de qualidade e complexidade do código
  - 🎯 **Issue Intelligence**: Categorização e insights automáticos
  - 📊 **Trend Prediction**: Previsão de tendências e planejamento
  - 😊 **Sentiment Analysis**: Detecção de sentimento em textos
  - ⚡ **Priority Analysis**: Priorização inteligente de issues
  - 👥 **Collaboration Insights**: Análise de saúde da equipe
- **🛡️ Production-Ready Infrastructure**
  - ♻️ Retry logic com exponential backoff
  - 🔌 Circuit breaker para proteção de falhas
  - 💚 Health checks e monitoramento contínuo
  - 📈 Metrics tracking e cost monitoring
=======
- **Chart Generation System**: Sistema completo de visualização com múltiplos backends (Matplotlib + Plotly)
  - 10+ tipos de gráficos (BAR, LINE, PIE, TIME_SERIES, HEATMAP, etc.)
  - Exportação em múltiplos formatos (PNG, SVG, PDF, HTML)
  - Backend interativo com Plotly para visualizações web
  - Infraestrutura de retry, circuit breaker e métricas
- **Análise de Código IA**: Integração com Gemini 2.5 Flash para análise inteligente de código
>>>>>>> 1310b8b8
- **Servidor MCP**: Exposição de funcionalidades via Model Context Protocol
- **Dashboard Web**: Interface visual para acompanhamento das métricas
- **Infrastructure Utilities**: Retry logic, circuit breakers, health checks, performance metrics

## 🏗️ Arquitetura

O projeto utiliza os design patterns:
- **Repository Pattern**: Para abstração do acesso a dados do GitHub
- **Strategy Pattern**: Para diferentes tipos de análises e visualizações
- **Factory Pattern**: Para criação de gráficos com múltiplos backends
- **Circuit Breaker Pattern**: Para proteção contra falhas em cascata
- **Observer Pattern**: Para notificações de mudanças nas issues

## 📁 Estrutura do Projeto

```
xsweAgent/
├── src/
│   ├── github_monitor/          # Módulo de monitoramento GitHub
│   ├── analytics/               # Engine de análise de dados
<<<<<<< HEAD
│   ├── charts/                  # Gerador de gráficos
│   ├── gemini_integration/      # 🤖 Enhanced Gemini AI (6 analysis types)
│   ├── utils/                   # 🛡️ Infrastructure (retry, circuit breaker, metrics)
=======
│   ├── charts/                  # Gerador de gráficos (Matplotlib + Plotly)
│   ├── gemini_integration/      # Integração com Gemini AI
>>>>>>> 1310b8b8
│   ├── mcp_server/              # Servidor MCP
│   ├── utils/                   # Infraestrutura (retry, metrics, health checks)
│   └── config/                  # Sistema de configuração
<<<<<<< HEAD
├── tests/                       # Testes unitários (35 passing)
├── docs/                        # Documentação
│   └── GEMINI_AI_INTEGRATION.md # 📖 AI Integration Guide
├── examples/                    # Exemplos e demos
│   └── gemini_ai_enhanced_demo.py
=======
├── tests/                       # Comprehensive testing framework (5,258 lines)
├── docs/                        # Documentação
│   └── CHART_GENERATION.md      # Documentação do sistema de gráficos
├── examples/                    # Exemplos de uso
>>>>>>> 1310b8b8
├── requirements.txt             # Dependências Python
├── docker-compose.yml           # Setup Docker
├── .env.example                 # Variáveis de ambiente
└── TODO.md                      # Lista de tarefas
```

## � Plano de Desenvolvimento

**Status**: ✅ Pronto para Execução (Janeiro 2025)

### Documentação de Planejamento
- **[Resumo Executivo](docs/EXECUTIVE_SUMMARY.md)** - Visão geral e status atual
- **[Prioridades](docs/PRIORITIES.md)** - Matriz P0-P3 e roadmap de negócio
- **[Workflow de Desenvolvimento](docs/DEVELOPMENT_WORKFLOW.md)** - Branches e processo git
- **[Plano da Equipe](docs/TEAM_PLAN.md)** - Divisão de responsabilidades
- **[Templates de Sincronização](docs/SYNC_TEMPLATES.md)** - Reuniões e processos

### Quick Start para Desenvolvedores
```bash
# 1. Setup do ambiente
git checkout develop
pip install -r requirements.txt

# 2. Escolher feature branch
git checkout feature/analytics-engine  # ou sua especialidade

# 3. Verificar testes
pytest tests/test_examples.py -v

# 4. Começar desenvolvimento
# Ver docs/TEAM_PLAN.md para tarefas específicas
```

## �🚀 Instalação

1. Clone o repositório:
```bash
git clone <repo-url>
cd xsweAgent
```

2. Configure as variáveis de ambiente:
```bash
cp .env.example .env
# Edite .env com suas chaves de API
```

3. Instale as dependências:
```bash
pip install -r requirements.txt
```

4. Execute o sistema:
```bash
python src/main.py
```

## ⚙️ Configuração

Configure as seguintes variáveis de ambiente no arquivo `.env`:

- `GITHUB_TOKEN`: Token de acesso do GitHub
- `GEMINI_API_KEY`: Chave da API do Google Gemini
- `REPO_OWNER`: xLabInternet
- `REPO_NAME`: xRatEcosystem
- `MCP_SERVER_PORT`: Porta do servidor MCP (padrão: 8000)

## 📈 Uso

### 🤖 Enhanced AI Features

```python
from src.gemini_integration import GeminiAnalyzer, CodeSnippet

# Inicializar analyzer
analyzer = GeminiAnalyzer()

# Análise de código
snippet = CodeSnippet(content="def hello(): return 'world'", language="python")
result = await analyzer.analyze_code(snippet)

# Análise de issue
insights = await analyzer.issue_analysis(issue)

# Análise de sentimento
sentiment = await analyzer.sentiment_analysis(text)

# Priorização inteligente
priority = await analyzer.priority_analysis(issue)

# Previsão de tendências
forecast = await analyzer.trend_prediction(historical_data)

# Insights de colaboração
team_health = await analyzer.collaboration_analysis(team_data)
```

**Documentação completa**: `docs/GEMINI_AI_INTEGRATION.md`  
**Demo funcionando**: `python examples/gemini_ai_enhanced_demo.py`

### Via MCP Server
O sistema expõe suas funcionalidades via servidor MCP, permitindo integração com clientes compatíveis.

### Via API REST
Acesse as funcionalidades via endpoints REST no servidor MCP.

<<<<<<< HEAD
## 🧪 Testes

Execute os testes:
```bash
# Todos os testes
pytest tests/

# Testes específicos
pytest tests/test_enhanced_gemini.py -v
pytest tests/test_utils_infrastructure.py -v
```

**Status atual**: ✅ 35/35 testes passando (100%)
=======
## 🧪 Testing Framework

Comprehensive testing framework with **131 tests** and **73.3% pass rate**:

- **Test Utilities**: 3 mock utilities (GitHub, Gemini, TestDataBuilder)
- **Custom Assertions**: 5 specialized classes for validation
- **Integration Tests**: 31 tests covering GitHub, Analytics, and Charts
- **Performance Tests**: 18 benchmarks for scalability validation
- **Test Fixtures**: 20+ reusable fixtures
- **Documentation**: 47 KB of comprehensive guides

### Quick Test Commands

```bash
# Run all tests
pytest

# Run integration tests
pytest -m integration

# Run with coverage
pytest --cov=src --cov-report=html

# GitHub integration tests (all passing)
pytest tests/integration/test_github_integration.py -v
```

### Documentation
- **[tests/README.md](tests/README.md)** - Main testing guide
- **[tests/TEST_EXECUTION_GUIDE.md](tests/TEST_EXECUTION_GUIDE.md)** - Command reference
- **[TESTING_FRAMEWORK_COMPLETE.md](TESTING_FRAMEWORK_COMPLETE.md)** - Complete overview
>>>>>>> 1310b8b8

## 🤝 Contribuição

1. Fork o projeto
2. Crie uma branch para sua feature
3. Faça commit das mudanças
4. Push para a branch
5. Abra um Pull Request

## 📄 Licença

Este projeto está sob a licença MIT.<|MERGE_RESOLUTION|>--- conflicted
+++ resolved
@@ -6,27 +6,12 @@
 
 - **Monitoramento de Issues**: Monitora automaticamente o repositório xLabInternet/xRatEcosystem
 - **Analytics Avançada**: Gera gráficos de tarefas concluídas vs abertas, tempo médio de implementação
-<<<<<<< HEAD
-- **🤖 Enhanced AI Integration**: Gemini 2.5 Flash com múltiplos tipos de análise
-  - 💻 **Code Analysis**: Análise de qualidade e complexidade do código
-  - 🎯 **Issue Intelligence**: Categorização e insights automáticos
-  - 📊 **Trend Prediction**: Previsão de tendências e planejamento
-  - 😊 **Sentiment Analysis**: Detecção de sentimento em textos
-  - ⚡ **Priority Analysis**: Priorização inteligente de issues
-  - 👥 **Collaboration Insights**: Análise de saúde da equipe
-- **🛡️ Production-Ready Infrastructure**
-  - ♻️ Retry logic com exponential backoff
-  - 🔌 Circuit breaker para proteção de falhas
-  - 💚 Health checks e monitoramento contínuo
-  - 📈 Metrics tracking e cost monitoring
-=======
 - **Chart Generation System**: Sistema completo de visualização com múltiplos backends (Matplotlib + Plotly)
   - 10+ tipos de gráficos (BAR, LINE, PIE, TIME_SERIES, HEATMAP, etc.)
   - Exportação em múltiplos formatos (PNG, SVG, PDF, HTML)
   - Backend interativo com Plotly para visualizações web
   - Infraestrutura de retry, circuit breaker e métricas
 - **Análise de Código IA**: Integração com Gemini 2.5 Flash para análise inteligente de código
->>>>>>> 1310b8b8
 - **Servidor MCP**: Exposição de funcionalidades via Model Context Protocol
 - **Dashboard Web**: Interface visual para acompanhamento das métricas
 - **Infrastructure Utilities**: Retry logic, circuit breakers, health checks, performance metrics
@@ -47,29 +32,15 @@
 ├── src/
 │   ├── github_monitor/          # Módulo de monitoramento GitHub
 │   ├── analytics/               # Engine de análise de dados
-<<<<<<< HEAD
-│   ├── charts/                  # Gerador de gráficos
-│   ├── gemini_integration/      # 🤖 Enhanced Gemini AI (6 analysis types)
-│   ├── utils/                   # 🛡️ Infrastructure (retry, circuit breaker, metrics)
-=======
 │   ├── charts/                  # Gerador de gráficos (Matplotlib + Plotly)
 │   ├── gemini_integration/      # Integração com Gemini AI
->>>>>>> 1310b8b8
 │   ├── mcp_server/              # Servidor MCP
 │   ├── utils/                   # Infraestrutura (retry, metrics, health checks)
 │   └── config/                  # Sistema de configuração
-<<<<<<< HEAD
-├── tests/                       # Testes unitários (35 passing)
-├── docs/                        # Documentação
-│   └── GEMINI_AI_INTEGRATION.md # 📖 AI Integration Guide
-├── examples/                    # Exemplos e demos
-│   └── gemini_ai_enhanced_demo.py
-=======
 ├── tests/                       # Comprehensive testing framework (5,258 lines)
 ├── docs/                        # Documentação
 │   └── CHART_GENERATION.md      # Documentação do sistema de gráficos
 ├── examples/                    # Exemplos de uso
->>>>>>> 1310b8b8
 ├── requirements.txt             # Dependências Python
 ├── docker-compose.yml           # Setup Docker
 ├── .env.example                 # Variáveis de ambiente
@@ -139,58 +110,12 @@
 
 ## 📈 Uso
 
-### 🤖 Enhanced AI Features
-
-```python
-from src.gemini_integration import GeminiAnalyzer, CodeSnippet
-
-# Inicializar analyzer
-analyzer = GeminiAnalyzer()
-
-# Análise de código
-snippet = CodeSnippet(content="def hello(): return 'world'", language="python")
-result = await analyzer.analyze_code(snippet)
-
-# Análise de issue
-insights = await analyzer.issue_analysis(issue)
-
-# Análise de sentimento
-sentiment = await analyzer.sentiment_analysis(text)
-
-# Priorização inteligente
-priority = await analyzer.priority_analysis(issue)
-
-# Previsão de tendências
-forecast = await analyzer.trend_prediction(historical_data)
-
-# Insights de colaboração
-team_health = await analyzer.collaboration_analysis(team_data)
-```
-
-**Documentação completa**: `docs/GEMINI_AI_INTEGRATION.md`  
-**Demo funcionando**: `python examples/gemini_ai_enhanced_demo.py`
-
 ### Via MCP Server
 O sistema expõe suas funcionalidades via servidor MCP, permitindo integração com clientes compatíveis.
 
 ### Via API REST
 Acesse as funcionalidades via endpoints REST no servidor MCP.
 
-<<<<<<< HEAD
-## 🧪 Testes
-
-Execute os testes:
-```bash
-# Todos os testes
-pytest tests/
-
-# Testes específicos
-pytest tests/test_enhanced_gemini.py -v
-pytest tests/test_utils_infrastructure.py -v
-```
-
-**Status atual**: ✅ 35/35 testes passando (100%)
-=======
 ## 🧪 Testing Framework
 
 Comprehensive testing framework with **131 tests** and **73.3% pass rate**:
@@ -222,7 +147,6 @@
 - **[tests/README.md](tests/README.md)** - Main testing guide
 - **[tests/TEST_EXECUTION_GUIDE.md](tests/TEST_EXECUTION_GUIDE.md)** - Command reference
 - **[TESTING_FRAMEWORK_COMPLETE.md](TESTING_FRAMEWORK_COMPLETE.md)** - Complete overview
->>>>>>> 1310b8b8
 
 ## 🤝 Contribuição
 
